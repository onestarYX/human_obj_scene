--- conflicted
+++ resolved
@@ -94,16 +94,11 @@
         dataset = Sitcom3DDataset(split='test_train', img_downscale=config.img_downscale_val, **kwargs)
     elif config.dataset_name == 'blender':
         kwargs = {}
-<<<<<<< HEAD
         dataset = BlenderDataset(root_dir=config.environment_dir,
                                  img_wh=config.img_wh, split='test_train')
-=======
-        dataset = BlenderDataset(root_dir=args.environment_dir,
-                                 img_wh=args.img_wh, split='test_train')
-    elif args.dataset_name == 'replica':
-        dataset = ReplicaDataset(root_dir=args.environment_dir,
-                                 img_downscale=args.img_downscale, split='test_train')
->>>>>>> 60fd4419
+    elif config.dataset_name == 'replica':
+        dataset = ReplicaDataset(root_dir=config.environment_dir,
+                                 img_downscale=config.img_downscale, split='test_train')
 
     embedding_xyz = PosEmbedding(config.N_emb_xyz - 1, config.N_emb_xyz)
     embedding_dir = PosEmbedding(config.N_emb_dir - 1, config.N_emb_dir)
